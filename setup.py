from setuptools import setup, find_packages

setup(name='htof',
      author='G. Mirek Brandt, Daniel Michalik',
<<<<<<< HEAD
      version='1.0.4',
=======
      version='1.1.0',
>>>>>>> 63cfceb6
      python_requires='>=3.6',
      packages=find_packages(),
      package_dir={'htof': 'htof'},
      package_data={'htof': ['data/*.csv', 'data/*.txt']},
      setup_requires=['pytest-runner'],
      install_requires=['astropy>=2.0', 'pandas>=0.24.0', 'scipy>=1.0.0', 'numpy>=1.16', 'requests'],
      tests_require=['pytest>=3.5'])<|MERGE_RESOLUTION|>--- conflicted
+++ resolved
@@ -1,12 +1,8 @@
 from setuptools import setup, find_packages
 
 setup(name='htof',
-      author='G. Mirek Brandt, Daniel Michalik',
-<<<<<<< HEAD
-      version='1.0.4',
-=======
-      version='1.1.0',
->>>>>>> 63cfceb6
+      author='G. Mirek Brandt, Daniel Michalik, Gavin K. Hung',
+      version='1.1.1',
       python_requires='>=3.6',
       packages=find_packages(),
       package_dir={'htof': 'htof'},
