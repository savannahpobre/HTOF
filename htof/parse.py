--- conflicted
+++ resolved
@@ -17,19 +17,8 @@
 from htof import settings as st
 
 import abc
-"""
-Module for parsing astrometric data.
 
-Note: For Hipparcos (both reductions) and Gaia, the scan angle theta is measured as east
-of the north equatorial pole
 
-Author: G. Mirek Brandt
-"""
-
-<<<<<<< HEAD
-
-=======
->>>>>>> 28771965
 class IntermediateDataParser(object):
     """
     Base class for parsing Hip1 and Hip2 data. self.epoch, self.covariance_matrix and self.scan_angle are saved
@@ -101,13 +90,8 @@
     cov_matrix_in_scan_basis = np.array([[cross_scan_along_scan_var_ratio, 0],
                                          [0, 1]])
     # we define the along scan to be 'y' in the scan basis.
-<<<<<<< HEAD
     for theta, err in zip(scan_angles.values.flatten(), along_scan_errs):
-=======
-    for theta in scan_angles.values.flatten():
-        # see Eq 3 of F. Spoto et al.:GaiaData Release 2. Solar system
-        theta = np.pi/2 - theta  # to shift from angle between Dec and across-scan to angle between Dec and along-scan
->>>>>>> 28771965
+        theta = theta - np.pi/2  # shift to angle between Declination and the along-scan axis.
         c, s = np.cos(theta), np.sin(theta)
         Rccw = np.array([[c, -s], [s, c]])
         cov_matrix_in_ra_dec_basis = np.matmul(np.matmul(Rccw, (err ** 2) * cov_matrix_in_scan_basis), Rccw.T)
