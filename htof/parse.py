--- conflicted
+++ resolved
@@ -14,16 +14,13 @@
 import os
 import re
 import glob
-<<<<<<< HEAD
 import tempfile
 import urllib.request
 import requests
 import warnings
-=======
 import itertools
 from math import ceil, floor
 import pkg_resources
->>>>>>> 80958f41
 
 from astropy.time import Time
 from astropy.table import QTable, Column, Table
@@ -51,23 +48,23 @@
 
     def read_intermediate_data_file(self, star_id, intermediate_data_directory, skiprows, header, sep):
         if intermediate_data_directory is not None:
-            return self._read_intermediate_data_file(star_id, intermediate_data_directory, skiprows, header, sep)
-
-        with tempfile.TemporaryDirectory() as tmp_dir:
-            with open(os.path.join(tmp_dir, star_id + '.txt'), 'wb') as out_file:
-                out_file.write(self.get_from_web(star_id))
-            return self._read_intermediate_data_file(star_id, tmp_dir, skiprows, header, sep)
+            out = self._read_intermediate_data_file(star_id, intermediate_data_directory, skiprows, header, sep)
+
+        # TODO: pseudo code: do not write the intermediate data as a temp file. This adds another whole layer
+        #  of complication. Instead, just have this return the actual pandas file needed.:
+        else:
+            try:
+                out = self.get_from_web(star_id)
+            except:
+                print("web download of data failed. Try manually downloading the data.")
+        return out
 
     def get_from_web(self, star_id) -> bytearray:
         raise NotImplementedError('No method has been defined for how to get the data for {0} from the web.'.format(star_id))
 
     @staticmethod
-<<<<<<< HEAD
-    def _read_intermediate_data_file(star_id, intermediate_data_directory, skiprows, header, sep):
-=======
     def read_intermediate_data_file(star_id: str, intermediate_data_directory: str, skiprows, header, sep):
         star_id = str(star_id)
->>>>>>> 80958f41
         filepath = os.path.join(os.path.join(intermediate_data_directory, '**/'), '*' + star_id + '*')
         filepath_list = glob.glob(filepath, recursive=True)
         if len(filepath_list) != 1:
@@ -92,11 +89,7 @@
         return data
 
     @abc.abstractmethod
-<<<<<<< HEAD
-    def parse(self, star_id, intermediate_data_parent_directory=None, **kwargs):
-=======
     def parse(self, star_id: str, intermediate_data_parent_directory: str, **kwargs):
->>>>>>> 80958f41
         pass    # pragma: no cover
 
     def julian_day_epoch(self):
@@ -202,7 +195,7 @@
         valid = np.logical_and(epochs >= min_mjd, epochs <= max_mjd)
         return data[valid].dropna()
 
-<<<<<<< HEAD
+
     def get_from_web(self, star_id):
         """
         Queries the Gaia Observation Forecast Tool (GOST) for the scanning law of the source.
@@ -224,7 +217,8 @@
         cookiejar = requests.get("https://gaia.esac.esa.int/gost/index.jsp").cookies
         xmldata = requests.get(url, cookies=cookiejar).text
         return xmldata
-=======
+
+
     def reject_dead_times(self, epochs, data):
         # there will be different astrometric gaps for gaia DR2 and DR3 because rejection criteria may change.
         # hence we have the appropriate parsers have different values for DEAD_TIME_TABLE_NAME.
@@ -242,7 +236,7 @@
         # reject the epochs which fall within a dead time window
         data = data[valid].dropna()
         return data
->>>>>>> 80958f41
+
 
 
 class DecimalYearData(DataParser):
@@ -347,11 +341,7 @@
                                                           epoch=epoch, residuals=residuals,
                                                           inverse_covariance_matrix=inverse_covariance_matrix)
 
-<<<<<<< HEAD
-    def parse(self, star_id, intermediate_data_directory=None, **kwargs):
-=======
     def parse(self, star_id, intermediate_data_directory, error_inflate=True, header_rows=1, attempt_adhoc_rejection=True, **kwargs):
->>>>>>> 80958f41
         """
         :param: star_id:
         :param: intermediate_data_directory:
