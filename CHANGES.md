--- conflicted
+++ resolved
@@ -1,9 +1,8 @@
-<<<<<<< HEAD
-1.0.4 (2022-05-10)
+1.1.1 (2022-05-10)
 ------------------
 - Gaia Parser classes now can fetch GOST scanning law from the GOST API. 
 - Downloaded GOST scanning laws are saved to the directory provided.
-=======
+
 1.1.0 (2022-04-19)
 ------------------
 - Added a new hip2 parser, in special_parse.py, that will add the residual offset and cosmic dispersion of 
@@ -20,7 +19,6 @@
   along scan errors by that factor. This is particularly useful for gaia forecasting. Setting
   along_scan_error_scaling = 0.1 for instance, will artifically make all the Gaia GOST 
   scans have an error of 0.1 mas (normally, these along scan errors are not provided by GOST)
->>>>>>> 63cfceb6
 
 1.0.3 (2022-01-26)
 ------------------
