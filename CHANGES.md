<<<<<<< HEAD
1.0.2 (2022-01-26)
------------------
- updated the jupyter examples notebook. Included a central epoch comparison to the Gaia archive.
=======
1.0.2 (2021-12-20)
------------------
- Added Python 3.9 to travis testing suite. As of writing, python 3.10 testing is
not available with travis. I manually tested that pytest-sv works with python 3.10.1 on
  my local ubuntu 20.04 machine.
>>>>>>> b4ac2b77

1.0.1 (2021-09-01)
------------------
- updated docs.
- Added gaiaEDR3 ephemeris, resolving a bug when using use_parallax=True and gaiaEDR3.

1.0.0 (2021-09-01)
------------------
- Updated the parsing method to read in the new, final version of the Hip2 Java tool data that
will be published on the ESA website.
- Changed the Hip2 (DVD) refit so that the parameter errors are saved, not the parameter differences.
- Changed back the error inflation computation to use the catalog f2 value.

0.4.2 (2021-06-24)
------------------
- Introduced a .meta attribute to data parsers. This holds things like the catalog f2 value.
- Updated examples.ipynb.

0.4.1 (2021-06-15)
------------------
- Improved warning messages for the adhoc correction.

0.4.0 (2021-04-30)
------------------
- Implemented a better data fix for Hip2 java data. This fixes most of the 6400 discrepant sources
that have the Hip2 file-write error. Note that this is not perfect, there are some minor
  degeneracies between which epochs to reject. See the note in parse.find_epochs_to_reject()
- Note that this write-out bug fix does not work on the dvd data (note, 
  the dvd still has the same bug, it is just not easily correctable).
- Updated the flagged source list (hip2_javatool_flagged.txt).
- Parallax factors from the IAD are now loaded on data.parse()
- Updated parse to use the new version of the java tool IAD. Old versions of the java
tool IAD will not work.

0.3.5 (2021-04-19)
------------------
- Fixed improper syntax calls to panda etc. so that warnings are silence in python 3.8 and beyond.
- We have a deprecated call that cannot be fixed, and appears to be
  located upstream in ipython https://github.com/ipython/ipykernel/issues/560
- Removed normed option for fitting.

0.3.4 (2021-02-24)
------------------
- Removed the numba speed up from FastFitter. Will add it back in if there is ever a need for a fast fitter.

0.3.3 (2020-12-23)
------------------
- Added Gaia eDR3 deadtimes and a GaiaeDR3 class for Gaia early data release3.
- Added a 'gaiaedr3' data choice to the main.Astrometry class.
- Added the method AstrometricFitter.find_optimal_central_epoch() which will find
the central epoch that minimizes the covariance between position and proper motion
for either right-ascension (if calling find_optimal_central_epoch('ra')) or declination 
(if calling find_optimal_central_epoch('dec')).
- Added a convienience function to Astrometry: Astrometry.optimal_central_epochs() that
returns a dictionary with the epochs in ra and dec that give minimum (close to 0, like 1e-10)
covariance between ra and mu_ra, and dec and mu_dec respectively.

0.3.2 (2020-10-22)
-------------------
- Added a 'BOTH' data_choice option to the HipparcosOriginalData DataParser class. Selecting
'BOTH' will keep both NDAC and FAST data, i.e. it will leave the iad unmerged.
- Fixed typo in the flagged hip2 source list filename.

0.3.1 (2020-10-22)
-------------------
- Fixed a typo in the path to the package data for the dead time table.

0.3.0 (2020-10-17)
-------------------
- HipparcosRereductionCDBook has been renamed HipparcosRereductionDVDBook because the data come from a DVD.
- Added various utilities and scripts for validating HTOF's fitting and parsing 
routines over the entire Hipparcos catalog.
- Added a list of flagged sources for which HTOF cannot reproduce their catalog solution.
- Added an AstrometricFastFitter that fits lines much faster than AstrometricFitter.
- Added an examples.ipynb jupyter notebook. 

0.2.11 (2020-08-25)
-------------------
- Implemented dead time rejection for Gaia. GaiaData does not reject dead times by default, GaiaDR2 rejects
dead times posted at https://www.cosmos.esa.int/web/gaia/dr2-data-gaps under Astrometric Gaps, 
fetched on August 25th 2020. That dead time table is in htof/htof/data/astrometric_gaps_gaiadr2_08252020.csv

0.2.10 (2020-03-05)
------------------
- The standard errors on fit parameters for Hipparcos 1 and the re-reduction are now correct.  
There was an erroneous factor of the square root of two in both cases. 
- The D. Michalik et al. 2014 error inflation factor (appendix B) is now applied to the Hipparcos 2
intermediate data along-scan errors, which brings the standard errors on the best-fit parameters
into agreement with the values on **the DVD** (note the DVD catalog values disagree slightly
with those on Vizier)

0.2.9 (2020-02-05)
------------------
- Removed the half day correction when converting from decimal year to julian date.

0.2.8 (2020-01-24)
------------------
- Instances of IntermediateDataParser can now be added to each other with the 
standard python addition operator. Each data attribute of the (new) class instance created by summing
will be the concatenation of the data attributes from the input classes.

0.2.7 (2020-01-24)
------------------
- Any class which inherits from IntermediateDataParser now has the .write() method which
converts the data stored in the attributes of IntermediateDataParser into an astropy.table.Table
and writes it out to the specified path. One can call IntermediateDataParser.write() with any of
the keyword arguments of astropy.table.Table.

0.2.6 (2020-01-24)
------------------
- The fit astrometric parameters mu_ra, mu_dec, acc_ra, acc_dec etc... now include n!
so that the astrometric motion (e.g. for RA) is ra_0 + mu_ra x t + 1/2 x acc_ra x t + ...

0.2.5 (2019-12-16)
------------------
- Merging of the intermediate data for the original hipparcos reduction is now done
with a mean weighted by the FAST/NDAC covariance matrix. Prior, only the residuals
and errors used these weights. Now all columns (IA3, IA4 etc...) use these weights.
- Merging is faster by about a factor of 300. It is now only 40% slower to parse
data_choice=`MERGED` as it is to parse either `NDAC` or `FAST` alone. Fitting time is independent
of data choice.

0.2.4 (2019-12-16)
------------------
- For the original Hipparcos reduction intermediate data, eight sources had zero entries in column IA3. 
The epoch is computed via IA6/IA3 or IA7/IA4. 
The former point led to undefined or infinite epoch values for those eight sources. 
This bug is now fixed by computing the epoch with IA7/IA4 where abs(IA4) > abs(IA3).

0.2.3 (2019-12-09)
------------------
- Users can now select normed=False in AstrometricFitter and Astrometry, if they wish to disable
the internal normalization which enhances numerical stability. Most users would want to leave
normed=True.

0.2.2 (2019-12-09)
------------------
- For Hipparcos 1, users can now select a data_choice of 'MERGED' which will
merge the two NDAC and FAST consortia and then fit that data. 'MERGED' is now the
default option in the Astrometry object.

0.2.1 (2019-12-06)
------------------
- Parallax motion is now stored inside the fitter as a dictionary with `ra_plx` and `dec_plx` keys 
  so that dec and ra motion cannot be mixed up.

0.2.0 (2019-10-25)
------------------
- Added support for fitting parallaxes, and arbitrarily
  high degree polynomial fits to astrometry.
- All fits have the domains normalized for numerical stability.
Changes to how the user interacts with HTOF:
- `central_epoch_fmt=` In htof.main.Astrometry is now `format=` and should 
  follow the same convention as astropy.time.Time. E.g. `format='jd'` or `format='decimalyear'`
  The returned proper motions from Astrometry.fit will have time units consistent
  with `format`. E.g. setting `format='fracyear'` would return proper motions with
  units of mas/yr (and accelerations with mas/year^2 etc..).
- The GaiaData parser now does not trim the input gaia data to the DR2 region. There is a new parser, GaiaDR2 which auto
  trims the data. Anywhere where users used GaiaData (assuming it to trim the scanning law to DR2) should be replaced with GaiaDR2.

0.1.1 (2019-08-15)
------------------
- Bug fixes

0.1.0 (prior to 2019-08-15)
---------------------------
- Initial release.<|MERGE_RESOLUTION|>--- conflicted
+++ resolved
@@ -1,14 +1,13 @@
-<<<<<<< HEAD
-1.0.2 (2022-01-26)
+
+1.0.3 (2022-01-26)
 ------------------
 - updated the jupyter examples notebook. Included a central epoch comparison to the Gaia archive.
-=======
+
 1.0.2 (2021-12-20)
 ------------------
 - Added Python 3.9 to travis testing suite. As of writing, python 3.10 testing is
-not available with travis. I manually tested that pytest-sv works with python 3.10.1 on
-  my local ubuntu 20.04 machine.
->>>>>>> b4ac2b77
+not available with travis. I manually tested that pytest-sv works with 
+  python 3.10.1 on my local ubuntu 20.04 machine.
 
 1.0.1 (2021-09-01)
 ------------------
